// The MIT License (MIT)
//
// Copyright (c) 2019 Uber Technologies, Inc.
//
// Permission is hereby granted, free of charge, to any person obtaining a copy
// of this software and associated documentation files (the "Software"), to deal
// in the Software without restriction, including without limitation the rights
// to use, copy, modify, merge, publish, distribute, sublicense, and/or sell
// copies of the Software, and to permit persons to whom the Software is
// furnished to do so, subject to the following conditions:
//
// The above copyright notice and this permission notice shall be included in all
// copies or substantial portions of the Software.
//
// THE SOFTWARE IS PROVIDED "AS IS", WITHOUT WARRANTY OF ANY KIND, EXPRESS OR
// IMPLIED, INCLUDING BUT NOT LIMITED TO THE WARRANTIES OF MERCHANTABILITY,
// FITNESS FOR A PARTICULAR PURPOSE AND NONINFRINGEMENT. IN NO EVENT SHALL THE
// AUTHORS OR COPYRIGHT HOLDERS BE LIABLE FOR ANY CLAIM, DAMAGES OR OTHER
// LIABILITY, WHETHER IN AN ACTION OF CONTRACT, TORT OR OTHERWISE, ARISING FROM,
// OUT OF OR IN CONNECTION WITH THE SOFTWARE OR THE USE OR OTHER DEALINGS IN THE
// SOFTWARE.
//

// Code generated by MockGen. DO NOT EDIT.
// Source: nDCTransactionMgr.go

// Package history is a generated GoMock package.
package history

import (
	context "context"
	reflect "reflect"
	time "time"

	gomock "github.com/golang/mock/gomock"
<<<<<<< HEAD
	persistence "github.com/temporalio/temporal/common/persistence"
=======

	persistence "github.com/uber/cadence/common/persistence"
>>>>>>> e58ce1a8
)

// MocknDCTransactionMgr is a mock of nDCTransactionMgr interface
type MocknDCTransactionMgr struct {
	ctrl     *gomock.Controller
	recorder *MocknDCTransactionMgrMockRecorder
}

// MocknDCTransactionMgrMockRecorder is the mock recorder for MocknDCTransactionMgr
type MocknDCTransactionMgrMockRecorder struct {
	mock *MocknDCTransactionMgr
}

// NewMocknDCTransactionMgr creates a new mock instance
func NewMocknDCTransactionMgr(ctrl *gomock.Controller) *MocknDCTransactionMgr {
	mock := &MocknDCTransactionMgr{ctrl: ctrl}
	mock.recorder = &MocknDCTransactionMgrMockRecorder{mock}
	return mock
}

// EXPECT returns an object that allows the caller to indicate expected use
func (m *MocknDCTransactionMgr) EXPECT() *MocknDCTransactionMgrMockRecorder {
	return m.recorder
}

// createWorkflow mocks base method
func (m *MocknDCTransactionMgr) createWorkflow(ctx context.Context, now time.Time, targetWorkflow nDCWorkflow) error {
	m.ctrl.T.Helper()
	ret := m.ctrl.Call(m, "createWorkflow", ctx, now, targetWorkflow)
	ret0, _ := ret[0].(error)
	return ret0
}

// createWorkflow indicates an expected call of createWorkflow
func (mr *MocknDCTransactionMgrMockRecorder) createWorkflow(ctx, now, targetWorkflow interface{}) *gomock.Call {
	mr.mock.ctrl.T.Helper()
	return mr.mock.ctrl.RecordCallWithMethodType(mr.mock, "createWorkflow", reflect.TypeOf((*MocknDCTransactionMgr)(nil).createWorkflow), ctx, now, targetWorkflow)
}

// updateWorkflow mocks base method
func (m *MocknDCTransactionMgr) updateWorkflow(ctx context.Context, now time.Time, isWorkflowRebuilt bool, targetWorkflow, newWorkflow nDCWorkflow) error {
	m.ctrl.T.Helper()
	ret := m.ctrl.Call(m, "updateWorkflow", ctx, now, isWorkflowRebuilt, targetWorkflow, newWorkflow)
	ret0, _ := ret[0].(error)
	return ret0
}

// updateWorkflow indicates an expected call of updateWorkflow
func (mr *MocknDCTransactionMgrMockRecorder) updateWorkflow(ctx, now, isWorkflowRebuilt, targetWorkflow, newWorkflow interface{}) *gomock.Call {
	mr.mock.ctrl.T.Helper()
	return mr.mock.ctrl.RecordCallWithMethodType(mr.mock, "updateWorkflow", reflect.TypeOf((*MocknDCTransactionMgr)(nil).updateWorkflow), ctx, now, isWorkflowRebuilt, targetWorkflow, newWorkflow)
}

// backfillWorkflow mocks base method
func (m *MocknDCTransactionMgr) backfillWorkflow(ctx context.Context, now time.Time, targetWorkflow nDCWorkflow, targetWorkflowEvents *persistence.WorkflowEvents) error {
	m.ctrl.T.Helper()
	ret := m.ctrl.Call(m, "backfillWorkflow", ctx, now, targetWorkflow, targetWorkflowEvents)
	ret0, _ := ret[0].(error)
	return ret0
}

// backfillWorkflow indicates an expected call of backfillWorkflow
func (mr *MocknDCTransactionMgrMockRecorder) backfillWorkflow(ctx, now, targetWorkflow, targetWorkflowEvents interface{}) *gomock.Call {
	mr.mock.ctrl.T.Helper()
	return mr.mock.ctrl.RecordCallWithMethodType(mr.mock, "backfillWorkflow", reflect.TypeOf((*MocknDCTransactionMgr)(nil).backfillWorkflow), ctx, now, targetWorkflow, targetWorkflowEvents)
}

// getCurrentWorkflowRunID mocks base method
func (m *MocknDCTransactionMgr) getCurrentWorkflowRunID(ctx context.Context, domainID, workflowID string) (string, error) {
	m.ctrl.T.Helper()
	ret := m.ctrl.Call(m, "getCurrentWorkflowRunID", ctx, domainID, workflowID)
	ret0, _ := ret[0].(string)
	ret1, _ := ret[1].(error)
	return ret0, ret1
}

// getCurrentWorkflowRunID indicates an expected call of getCurrentWorkflowRunID
func (mr *MocknDCTransactionMgrMockRecorder) getCurrentWorkflowRunID(ctx, domainID, workflowID interface{}) *gomock.Call {
	mr.mock.ctrl.T.Helper()
	return mr.mock.ctrl.RecordCallWithMethodType(mr.mock, "getCurrentWorkflowRunID", reflect.TypeOf((*MocknDCTransactionMgr)(nil).getCurrentWorkflowRunID), ctx, domainID, workflowID)
}

// loadNDCWorkflow mocks base method
func (m *MocknDCTransactionMgr) loadNDCWorkflow(ctx context.Context, domainID, workflowID, runID string) (nDCWorkflow, error) {
	m.ctrl.T.Helper()
	ret := m.ctrl.Call(m, "loadNDCWorkflow", ctx, domainID, workflowID, runID)
	ret0, _ := ret[0].(nDCWorkflow)
	ret1, _ := ret[1].(error)
	return ret0, ret1
}

// loadNDCWorkflow indicates an expected call of loadNDCWorkflow
func (mr *MocknDCTransactionMgrMockRecorder) loadNDCWorkflow(ctx, domainID, workflowID, runID interface{}) *gomock.Call {
	mr.mock.ctrl.T.Helper()
	return mr.mock.ctrl.RecordCallWithMethodType(mr.mock, "loadNDCWorkflow", reflect.TypeOf((*MocknDCTransactionMgr)(nil).loadNDCWorkflow), ctx, domainID, workflowID, runID)
}<|MERGE_RESOLUTION|>--- conflicted
+++ resolved
@@ -33,12 +33,8 @@
 	time "time"
 
 	gomock "github.com/golang/mock/gomock"
-<<<<<<< HEAD
+
 	persistence "github.com/temporalio/temporal/common/persistence"
-=======
-
-	persistence "github.com/uber/cadence/common/persistence"
->>>>>>> e58ce1a8
 )
 
 // MocknDCTransactionMgr is a mock of nDCTransactionMgr interface
