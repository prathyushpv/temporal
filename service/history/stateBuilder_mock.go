// The MIT License (MIT)
//
// Copyright (c) 2019 Uber Technologies, Inc.
//
// Permission is hereby granted, free of charge, to any person obtaining a copy
// of this software and associated documentation files (the "Software"), to deal
// in the Software without restriction, including without limitation the rights
// to use, copy, modify, merge, publish, distribute, sublicense, and/or sell
// copies of the Software, and to permit persons to whom the Software is
// furnished to do so, subject to the following conditions:
//
// The above copyright notice and this permission notice shall be included in all
// copies or substantial portions of the Software.
//
// THE SOFTWARE IS PROVIDED "AS IS", WITHOUT WARRANTY OF ANY KIND, EXPRESS OR
// IMPLIED, INCLUDING BUT NOT LIMITED TO THE WARRANTIES OF MERCHANTABILITY,
// FITNESS FOR A PARTICULAR PURPOSE AND NONINFRINGEMENT. IN NO EVENT SHALL THE
// AUTHORS OR COPYRIGHT HOLDERS BE LIABLE FOR ANY CLAIM, DAMAGES OR OTHER
// LIABILITY, WHETHER IN AN ACTION OF CONTRACT, TORT OR OTHERWISE, ARISING FROM,
// OUT OF OR IN CONNECTION WITH THE SOFTWARE OR THE USE OR OTHER DEALINGS IN THE
// SOFTWARE.
//

// Code generated by MockGen. DO NOT EDIT.
// Source: stateBuilder.go

// Package history is a generated GoMock package.
package history

import (
	reflect "reflect"

	gomock "github.com/golang/mock/gomock"
<<<<<<< HEAD
	shared "github.com/temporalio/temporal/.gen/go/shared"
	persistence "github.com/temporalio/temporal/common/persistence"
	reflect "reflect"
=======

	shared "github.com/uber/cadence/.gen/go/shared"
>>>>>>> e58ce1a8
)

// MockstateBuilder is a mock of stateBuilder interface
type MockstateBuilder struct {
	ctrl     *gomock.Controller
	recorder *MockstateBuilderMockRecorder
}

// MockstateBuilderMockRecorder is the mock recorder for MockstateBuilder
type MockstateBuilderMockRecorder struct {
	mock *MockstateBuilder
}

// NewMockstateBuilder creates a new mock instance
func NewMockstateBuilder(ctrl *gomock.Controller) *MockstateBuilder {
	mock := &MockstateBuilder{ctrl: ctrl}
	mock.recorder = &MockstateBuilderMockRecorder{mock}
	return mock
}

// EXPECT returns an object that allows the caller to indicate expected use
func (m *MockstateBuilder) EXPECT() *MockstateBuilderMockRecorder {
	return m.recorder
}

// applyEvents mocks base method
func (m *MockstateBuilder) applyEvents(domainID, requestID string, execution shared.WorkflowExecution, history, newRunHistory []*shared.HistoryEvent, newRunNDC bool) (mutableState, error) {
	m.ctrl.T.Helper()
	ret := m.ctrl.Call(m, "applyEvents", domainID, requestID, execution, history, newRunHistory, newRunNDC)
	ret0, _ := ret[0].(mutableState)
	ret1, _ := ret[1].(error)
	return ret0, ret1
}

// applyEvents indicates an expected call of applyEvents
func (mr *MockstateBuilderMockRecorder) applyEvents(domainID, requestID, execution, history, newRunHistory, newRunNDC interface{}) *gomock.Call {
	mr.mock.ctrl.T.Helper()
	return mr.mock.ctrl.RecordCallWithMethodType(mr.mock, "applyEvents", reflect.TypeOf((*MockstateBuilder)(nil).applyEvents), domainID, requestID, execution, history, newRunHistory, newRunNDC)
}<|MERGE_RESOLUTION|>--- conflicted
+++ resolved
@@ -31,14 +31,8 @@
 	reflect "reflect"
 
 	gomock "github.com/golang/mock/gomock"
-<<<<<<< HEAD
+
 	shared "github.com/temporalio/temporal/.gen/go/shared"
-	persistence "github.com/temporalio/temporal/common/persistence"
-	reflect "reflect"
-=======
-
-	shared "github.com/uber/cadence/.gen/go/shared"
->>>>>>> e58ce1a8
 )
 
 // MockstateBuilder is a mock of stateBuilder interface
